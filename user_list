jkha
<<<<<<< HEAD
dhhan
=======
swmoon
>>>>>>> e8a76cd9
<|MERGE_RESOLUTION|>--- conflicted
+++ resolved
@@ -1,6 +1,3 @@
 jkha
-<<<<<<< HEAD
 dhhan
-=======
-swmoon
->>>>>>> e8a76cd9
+swmoon