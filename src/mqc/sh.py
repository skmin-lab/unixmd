from __future__ import division
from build.el_propagator import el_run
from mqc.mqc import MQC
from fileio import touch_file, write_md_output, write_final_xyz, typewriter
from misc import eps, au_to_K, call_name
import random, os, shutil, textwrap
import numpy as np
 
class SH(MQC):
    """ Class for surface hopping dynamics

        :param object molecule: molecule object
        :param integer istate: initial adiabatic state
        :param double dt: time interval
        :param integer nsteps: nuclear step
        :param integer nesteps: electronic step
        :param string propagation: propagation scheme
        :param string solver: propagation solver
        :param boolean l_pop_print: logical to print BO population and coherence
        :param boolean l_adjnac: logical to adjust nonadiabatic coupling
        :param string vel_rescale: velocity rescaling method after hop
        :param double threshold: electronic density threshold for unphysical density
        :param coefficient: initial BO coefficient
        :type coefficient: double, list or complex, list
        :param string unit_dt: unit of time step (fs = femtosecond, au = atomic unit)
    """
    def __init__(self, molecule, istate=0, dt=0.5, nsteps=1000, nesteps=10000, \
        propagation="density", solver="rk4", l_pop_print=False, l_adjnac=True, \
<<<<<<< HEAD
        vel_rescale="momentum", threshold=0.01, coefficient=None):
=======
        vel_rescale="momentum", coefficient=None, unit_dt="fs"):
>>>>>>> dcc1231d
        # Initialize input values
        super().__init__(molecule, istate, dt, nsteps, nesteps, \
            propagation, solver, l_pop_print, l_adjnac, coefficient, unit_dt)

        # Initialize SH variables
        self.rstate = istate
        self.rstate_old = self.rstate

        self.threshold = threshold

        self.rand = 0.
        self.prob = np.zeros(molecule.nst)
        self.acc_prob = np.zeros(molecule.nst + 1)

        self.l_hop = False
        self.force_hop = False

        self.vel_rescale = vel_rescale
        if (self.vel_rescale == "energy"):
            pass
        elif (self.vel_rescale == "velocity"):
            if (molecule.l_nacme): 
                raise ValueError (f"( {self.md_type}.{call_name()} ) Nonadiabatic coupling vectors are not available! l_nacme: {molecule.l_nacme}")
        elif (self.vel_rescale == "momentum"):
            if (molecule.l_nacme): 
                raise ValueError (f"( {self.md_type}.{call_name()} ) Nonadiabatic coupling vectors are not available! l_nacme: {molecule.l_nacme}")
        else:
            raise ValueError (f"( {self.md_type}.{call_name()} ) Invalid 'vel_rescale'! {self.vel_rescale}")

    def run(self, molecule, qm, mm=None, thermostat=None, input_dir="./", \
        save_QMlog=False, save_MMlog=False, save_scr=True, debug=0):
        """ Run MQC dynamics according to surface hopping dynamics

            :param object molecule: molecule object
            :param object qm: qm object containing on-the-fly calculation infomation
            :param object mm: mm object containing MM calculation infomation
            :param object thermostat: thermostat type
            :param string input_dir: location of input directory
            :param boolean save_QMlog: logical for saving QM calculation log
            :param boolean save_MMlog: logical for saving MM calculation log
            :param boolean save_scr: logical for saving scratch directory
            :param integer debug: verbosity level for standard output
        """
        # Set directory information
        input_dir = os.path.expanduser(input_dir)
        base_dir = os.path.join(os.getcwd(), input_dir)

        unixmd_dir = os.path.join(base_dir, "md")
        if (os.path.exists(unixmd_dir)):
            shutil.rmtree(unixmd_dir)
        os.makedirs(unixmd_dir)

        QMlog_dir = os.path.join(base_dir, "QMlog")
        if (os.path.exists(QMlog_dir)):
            shutil.rmtree(QMlog_dir)
        if (save_QMlog):
            os.makedirs(QMlog_dir)

        if (molecule.qmmm and mm != None):
            MMlog_dir = os.path.join(base_dir, "MMlog")
            if (os.path.exists(MMlog_dir)):
                shutil.rmtree(MMlog_dir)
            if (save_MMlog):
                os.makedirs(MMlog_dir)

        if ((molecule.qmmm and mm == None) or (not molecule.qmmm and mm != None)):
            raise ValueError (f"( {self.md_type}.{call_name()} ) Both molecule.qmmm and mm object is necessary! {molecule.qmmm} and {mm}")

        # Check compatibility for QM and MM objects
        if (molecule.qmmm and mm != None):
            self.check_qmmm(qm, mm)

        # Initialize UNI-xMD
        os.chdir(base_dir)
        bo_list = [self.rstate]
        qm.calc_coupling = True

        touch_file(molecule, qm.calc_coupling, self.propagation, self.l_pop_print, unixmd_dir, SH_chk=True, XF_chk=False)
        self.print_init(molecule, qm, mm, thermostat, debug)

        # Calculate initial input geometry at t = 0.0 s
        molecule.reset_bo(qm.calc_coupling)
        qm.get_data(molecule, base_dir, bo_list, self.dt, istep=-1, calc_force_only=False)
        if (molecule.qmmm and mm != None):
            mm.get_data(molecule, base_dir, bo_list, istep=-1, calc_force_only=False)
        if (not molecule.l_nacme):
            molecule.get_nacme()

        self.hop_prob(molecule, unixmd_dir, istep=-1)
        self.hop_check(molecule, bo_list)
        self.evaluate_hop(molecule, bo_list, unixmd_dir, istep=-1)
        if (qm.re_calc and self.l_hop):
            qm.get_data(molecule, base_dir, bo_list, self.dt, istep=-1, calc_force_only=True)
            if (molecule.qmmm and mm != None):
                mm.get_data(molecule, base_dir, bo_list, istep=-1, calc_force_only=True)

        self.update_energy(molecule)

        write_md_output(molecule, qm.calc_coupling, self.propagation, self.l_pop_print, unixmd_dir, istep=-1)
        self.print_step(molecule, debug, istep=-1)

        # Main MD loop
        for istep in range(self.nsteps):

            self.cl_update_position(molecule)

            molecule.backup_bo()
            molecule.reset_bo(qm.calc_coupling)
            qm.get_data(molecule, base_dir, bo_list, self.dt, istep=istep, calc_force_only=False)
            if (molecule.qmmm and mm != None):
                mm.get_data(molecule, base_dir, bo_list, istep=istep, calc_force_only=False)

            if (not molecule.l_nacme):
                molecule.adjust_nac()

            self.cl_update_velocity(molecule)

            if (not molecule.l_nacme):
                molecule.get_nacme()

            el_run(self, molecule)

            self.hop_prob(molecule, unixmd_dir, istep=istep)
            self.hop_check(molecule, bo_list)
            self.evaluate_hop(molecule, bo_list, unixmd_dir, istep=istep)
            if (qm.re_calc and self.l_hop):
                qm.get_data(molecule, base_dir, bo_list, self.dt, istep=istep, calc_force_only=True)
                if (molecule.qmmm and mm != None):
                    mm.get_data(molecule, base_dir, bo_list, istep=istep, calc_force_only=True)

            if (thermostat != None):
                thermostat.run(molecule, self)

            self.update_energy(molecule)

            write_md_output(molecule, qm.calc_coupling, self.propagation, self.l_pop_print, unixmd_dir, istep=istep)
            self.print_step(molecule, debug, istep=istep)
            if (istep == self.nsteps - 1):
                write_final_xyz(molecule, unixmd_dir, istep=istep)

        # Delete scratch directory
        if (not save_scr):
            tmp_dir = os.path.join(unixmd_dir, "scr_qm")
            if (os.path.exists(tmp_dir)):
                shutil.rmtree(tmp_dir)

            if (molecule.qmmm and mm != None):
                tmp_dir = os.path.join(unixmd_dir, "scr_mm")
                if (os.path.exists(tmp_dir)):
                    shutil.rmtree(tmp_dir)

    def hop_prob(self, molecule, unixmd_dir, istep):
        """ Routine to calculate hopping probabilities

            :param object molecule: molecule object
            :param string unixmd_dir: md directory
            :param integer istep: current MD step
        """
        # Reset surface hopping variables
        self.rstate_old = self.rstate

        self.prob = np.zeros(molecule.nst)
        self.acc_prob = np.zeros(molecule.nst + 1)

        self.l_hop = False
        self.force_hop = False

        accum = 0.

        if (molecule.rho.real[self.rstate, self.rstate] < self.threshold):
            self.force_hop = True

        for ist in range(molecule.nst):
            if (ist != self.rstate):
                if (self.force_hop):
                    self.prob[ist] = molecule.rho.real[ist, ist] / (1. - self.threshold)
                else:
                    self.prob[ist] = - 2. * molecule.rho.real[ist, self.rstate] * \
                        molecule.nacme[ist, self.rstate] * self.dt / molecule.rho.real[self.rstate, self.rstate]

                if (self.prob[ist] < 0.):
                    self.prob[ist] = 0.
                accum += self.prob[ist]
            self.acc_prob[ist + 1] = accum
        psum = self.acc_prob[molecule.nst]
 
        if (psum > 1.):
            self.prob /= psum
            self.acc_prob /= psum

        # Write SHPROB file
        tmp = f'{istep + 1:9d}' + "".join([f'{self.prob[ist]:15.8f}' for ist in range(molecule.nst)])
        typewriter(tmp, unixmd_dir, "SHPROB")

    def hop_check(self, molecule, bo_list):
        """ Routine to check hopping occurs with random number

            :param object molecule: molecule object
            :param integer,list bo_list: list of BO states for BO calculation
        """
        self.rand = random.random()
        for ist in range(molecule.nst):
            if (ist == self.rstate):
                continue
            if (self.rand > self.acc_prob[ist] and self.rand <= self.acc_prob[ist + 1]):
                self.l_hop = True
                self.rstate = ist
                bo_list[0] = self.rstate

    def evaluate_hop(self, molecule, bo_list, unixmd_dir, istep):
        """ Routine to evaluate hopping and velocity rescaling

            :param object molecule: molecule object
            :param integer,list bo_list: list of BO states for BO calculation
            :param string unixmd_dir: unixmd directory
            :param integer istep: current MD step
        """
        if (self.l_hop):
            pot_diff = molecule.states[self.rstate].energy - molecule.states[self.rstate_old].energy
            if (molecule.ekin_qm < pot_diff):
                if (not self.force_hop):
                    self.l_hop = False
                    self.rstate = self.rstate_old
                    bo_list[0] = self.rstate
            else:
                if (molecule.ekin_qm < eps):
                    raise ValueError (f"( {self.md_type}.{call_name()} ) Too small kinetic energy! {molecule.ekin_qm}")

                if (self.vel_rescale == "energy"):
                    fac = 1. - pot_diff / molecule.ekin_qm
                    # Rescale velocities for QM atoms
                    molecule.vel[0:molecule.nat_qm] *= np.sqrt(fac)

                elif (self.vel_rescale == "velocity"):
                    a = np.sum(molecule.mass * np.sum(molecule.nac[self.rstate_old, self.rstate] ** 2., axis=1))
                    b = 2. * np.sum(molecule.mass * np.sum(molecule.nac[self.rstate_old, self.rstate] * molecule.vel, axis=1))
                    c = 2. * pot_diff
                    det = b ** 2. - 4. * a * c

                    if (det < 0.):
                        if (self.force_hop):
                            # TODO : print about hopping status needed!
                            print (f" Force hop rejected, but allowed {self.rstate_old} -> {self.rstate}", flush=True)
                            pass
                        else:
                            self.l_hop = False
                            #self.force_hop = False
                            self.rstate = self.rstate_old
                            bo_list[0] = self.rstate
                    else:
                        if (b < 0.):
                            x = 0.5 * (- b - np.sqrt(det)) / a
                        else:
                            x = 0.5 * (- b + np.sqrt(det)) / a

                        # Rescale velocities for QM atoms
                        molecule.vel[0:molecule.nat_qm] += x * molecule.nac[self.rstate_old, self.rstate, 0:molecule.nat_qm]

                elif (self.vel_rescale == "momentum"):
                    a = np.sum(1. / molecule.mass * np.sum(molecule.nac[self.rstate_old, self.rstate] ** 2., axis=1))
                    b = 2. * np.sum(np.sum(molecule.nac[self.rstate_old, self.rstate] * molecule.vel, axis=1))
                    c = 2. * pot_diff
                    det = b ** 2. - 4. * a * c

                    if (det < 0.):
                        if (self.force_hop):
                            # TODO : print about hopping status needed!
                            print (f" Force hop rejected, but allowed {self.rstate_old} -> {self.rstate}", flush=True)
                            pass
                        else:
                            self.l_hop = False
                            #self.force_hop = False
                            self.rstate = self.rstate_old
                            bo_list[0] = self.rstate
                    else:
                        if (b < 0.):
                            x = 0.5 * (- b - np.sqrt(det)) / a
                        else:
                            x = 0.5 * (- b + np.sqrt(det)) / a

                        # Rescale velocities for QM atoms
                        molecule.vel[0:molecule.nat_qm] += x * molecule.nac[self.rstate_old, self.rstate, 0:molecule.nat_qm] /\
                            molecule.mass[0:molecule.nat_qm].reshape((-1,1))

                # Update kinetic energy
                molecule.update_kinetic()

        # Write SHSTATE file
        tmp = f'{istep + 1:9d}{"":14s}{self.rstate}'
        typewriter(tmp, unixmd_dir, "SHSTATE")

    def calculate_force(self, molecule):
        """ Routine to calculate the forces

            :param object molecule: molecule object
        """
        self.rforce = np.copy(molecule.states[self.rstate].force)

    def update_energy(self, molecule):
        """ Routine to update the energy of molecules in surface hopping dynamics

            :param object molecule: molecule object
        """
        # Update kinetic energy
        molecule.update_kinetic()
        molecule.epot = molecule.states[self.rstate].energy
        molecule.etot = molecule.epot + molecule.ekin

    def print_init(self, molecule, qm, mm, thermostat, debug):
        """ Routine to print the initial information of dynamics

            :param object molecule: molecule object
            :param object qm: qm object containing on-the-fly calculation infomation
            :param object mm: mm object containing MM calculation infomation
            :param object thermostat: thermostat type
            :param integer debug: verbosity level for standard output
        """
        # Print initial information about molecule, qm, mm and thermostat
        super().print_init(molecule, qm, mm, thermostat, debug)

        # Print dynamics information for start line
        dynamics_step_info = textwrap.dedent(f"""\

        {"-" * 118}
        {"Start Dynamics":>65s}
        {"-" * 118}
        """)

        # Print INIT for each step
        INIT = f" #INFO{'STEP':>8s}{'State':>7s}{'Max. Prob.':>14s}{'Rand.':>12s}{'Kinetic(H)':>15s}{'Potential(H)':>15s}{'Total(H)':>13s}{'Temperature(K)':>17s}{'Norm.':>8s}"
        dynamics_step_info += INIT

        # Print DEBUG1 for each step
        if (debug >= 1):
            DEBUG1 = f" #DEBUG1{'STEP':>6s}"
            for ist in range(molecule.nst):
                DEBUG1 += f"{'Potential_':>14s}{ist}(H)"
            dynamics_step_info += "\n" + DEBUG1

        # Print DEBUG2 for each step
        if (debug >= 2):
            DEBUG2 = f" #DEBUG2{'STEP':>6s}{'Acc. Hopping Prob.':>22s}"
            dynamics_step_info += "\n" + DEBUG2

        print (dynamics_step_info, flush=True)

    def print_step(self, molecule, debug, istep):
        """ Routine to print each steps infomation about dynamics

            :param object molecule: molecule object
            :param integer debug: verbosity level for standard output
            :param integer istep: current MD step
        """
        if (istep == -1):
            max_prob = 0.
            hstate = self.rstate
        else:
            max_prob = max(self.prob)
            hstate = np.where(self.prob == max_prob)[0][0]

        ctemp = molecule.ekin * 2. / float(molecule.dof) * au_to_K
        norm = 0.
        for ist in range(molecule.nst):
            norm += molecule.rho.real[ist, ist]

        # Print INFO for each step
        INFO = f" INFO{istep + 1:>9d}{self.rstate:>5d}{max_prob:11.5f} ({self.rstate}->{hstate}){self.rand:11.5f}"
        INFO += f"{molecule.ekin:14.8f}{molecule.epot:15.8f}{molecule.etot:15.8f}"
        INFO += f"{ctemp:13.6f}"
        INFO += f"{norm:11.5f}"
        print (INFO, flush=True)

        # Print DEBUG1 for each step
        if (debug >= 1):
            DEBUG1 = f" DEBUG1{istep + 1:>7d}"
            for ist in range(molecule.nst):
                DEBUG1 += f"{molecule.states[ist].energy:17.8f} "
            print (DEBUG1, flush=True)

        # Print DEBUG2 for each step
        if (debug >= 2):
            DEBUG2 = f" DEBUG2{istep + 1:>7d}"
            for ist in range(molecule.nst):
                DEBUG2 += f"{self.acc_prob[ist]:12.5f}({self.rstate}->{ist})"
            print (DEBUG2, flush=True)

        # Print event in surface hopping
        if (self.rstate != self.rstate_old):
            print (f" Hopping {self.rstate_old} -> {self.rstate}", flush=True)

        if (self.force_hop):
            print (f" Force hop {self.rstate_old} -> {self.rstate}", flush=True)

<|MERGE_RESOLUTION|>--- conflicted
+++ resolved
@@ -26,11 +26,7 @@
     """
     def __init__(self, molecule, istate=0, dt=0.5, nsteps=1000, nesteps=10000, \
         propagation="density", solver="rk4", l_pop_print=False, l_adjnac=True, \
-<<<<<<< HEAD
-        vel_rescale="momentum", threshold=0.01, coefficient=None):
-=======
-        vel_rescale="momentum", coefficient=None, unit_dt="fs"):
->>>>>>> dcc1231d
+        vel_rescale="momentum", threshold=0.01, coefficient=None, unit_dt="fs"):
         # Initialize input values
         super().__init__(molecule, istate, dt, nsteps, nesteps, \
             propagation, solver, l_pop_print, l_adjnac, coefficient, unit_dt)
