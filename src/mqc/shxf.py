--- conflicted
+++ resolved
@@ -133,11 +133,7 @@
         # Initialize event to print
         self.event = {"HOP": [], "DECO": []}
 
-<<<<<<< HEAD
     def run(self, qm, mm=None, input_dir="./", save_QMlog=False, save_MMlog=False, save_scr=True, restart=None):
-=======
-    def run(self, qm, mm=None, input_dir="./", save_QMlog=False, save_MMlog=False, save_scr=True):
->>>>>>> 945b1190
         """ Run MQC dynamics according to decoherence-induced surface hopping dynamics
 
             :param object qm: qm object containing on-the-fly calculation infomation
@@ -152,13 +148,7 @@
              = self.run_init(qm, mm, input_dir, save_QMlog, save_MMlog, save_scr, restart)
         bo_list = [self.rstate]
         qm.calc_coupling = True
-<<<<<<< HEAD
         self.print_init(qm, mm, debug)
-=======
-
-        self.touch_file(unixmd_dir)
-        self.print_init(qm, mm)
->>>>>>> 945b1190
 
         if (restart == None):
             # Initialize decoherence variables
@@ -191,7 +181,6 @@
             self.write_md_output(unixmd_dir, istep=self.istep)
             self.print_step(debug, istep=self.istep)
 
-<<<<<<< HEAD
         elif (restart == "write"):
             self.istep = -1
             self.write_md_output(unixmd_dir, istep=self.istep)
@@ -201,10 +190,6 @@
             self.istep = self.fstep
         
         self.istep += 1
-=======
-        self.write_md_output(unixmd_dir, istep=-1)
-        self.print_step(istep=-1)
->>>>>>> 945b1190
 
         # Main MD loop
         for istep in range(self.istep, self.nsteps):
