from __future__ import division
from build.el_propagator_xf import el_run
from mqc.mqc import MQC
from fileio import touch_file, write_md_output, write_final_xyz
from misc import eps, au_to_K, call_name
import os, shutil, textwrap
import numpy as np

class Auxiliary_Molecule(object):
    """ Class for auxiliary molecule that is used for the calculation of decoherence term

        :param object molecule: molecule object
    """
    def __init__(self, molecule):
        # Initialize auxiliary molecule
        self.nat = molecule.nat_qm
        self.nsp = molecule.nsp

        self.mass = np.copy(molecule.mass)
        
        self.pos = np.zeros((molecule.nst, self.nat, self.nsp))
        self.vel = np.zeros((molecule.nst, self.nat, self.nsp))
        self.vel_old = np.copy(self.vel)


class EhXF(MQC):
    """ Class for Ehrenfest-XF dynamics

        :param object molecule: molecule object
        :param integer istate: initial adiabatic state
        :param double dt: time interval
        :param integer nsteps: nuclear step
        :param integer nesteps: electronic step
        :param string propagation: propagation scheme
        :param string solver: propagation solver
        :param boolean l_pop_print: logical to print BO population and coherence
        :param boolean l_adjnac: logical to adjust nonadiabatic coupling
        :param double threshold: electronic density threshold for decoherence term calculation
        :param wsigma: width of nuclear wave packet of auxiliary trajectory
        :type wsigma: double or double,list
        :param coefficient: initial BO coefficient
        :type coefficient: double, list or complex, list
        :param boolean l_state_wise: logical to use state-wise total energies for auxiliary trajectories
    """
    def __init__(self, molecule, istate=0, dt=0.5, nsteps=1000, nesteps=10000, \
<<<<<<< HEAD
        propagation="density", solver="rk4", l_pop_print=False ,l_adjnac=True, threshold=0.01, wsigma=0.1,\
        l_qmom_force=False, coefficient=None):
=======
        propagation="density", l_pop_print=False ,l_adjnac=True, threshold=0.01, wsigma=None,\
        l_qmom_force=False, coefficient=None, l_state_wise=False):
>>>>>>> 11a4c11d
        # Initialize input values
        super().__init__(molecule, istate, dt, nsteps, nesteps, \
            propagation, solver, l_pop_print, l_adjnac, coefficient)

        # Initialize XF related variables
        self.l_coh = []
        self.l_first = []
        for ist in range(molecule.nst):
            self.l_coh.append(False)
            self.l_first.append(False)
        self.threshold = threshold
        self.wsigma = wsigma

        if (isinstance(self.wsigma, float)):
            # uniform value for wsigma
            pass
        elif (isinstance(self.wsigma, list)):
            # atom-resolved values for wsigma
            if (len(self.wsigma) != molecule.nat_qm):
                raise ValueError (f"( {self.md_type}.{call_name()} ) Wrong number of elements of sigma given! {self.wsigma}")
        else:
            raise ValueError (f"( {self.md_type}.{call_name()} ) Wrong type for sigma given! {self.wsigma}")

        self.upper_th = 1. - self.threshold
        self.lower_th = self.threshold

        self.l_qmom_force = l_qmom_force

        self.l_state_wise = l_state_wise

        # Initialize auxiliary molecule object
        self.aux = Auxiliary_Molecule(molecule)
        self.pos_0 = np.zeros((self.aux.nat, self.aux.nsp))
        self.phase = np.zeros((molecule.nst, self.aux.nat, self.aux.nsp))

    def run(self, molecule, qm, mm=None, thermostat=None, input_dir="./", \
        save_QMlog=False, save_MMlog=False, save_scr=True, debug=0):
        """ Run MQC dynamics according to Ehrenfest-XF dynamics

            :param object molecule: molecule object
            :param object qm: qm object containing on-the-fly calculation infomation
            :param object mm: mm object containing MM calculation infomation
            :param object thermostat: thermostat type
            :param string input_dir: location of input directory
            :param boolean save_QMlog: logical for saving QM calculation log
            :param boolean save_MMlog: logical for saving MM calculation log
            :param boolean save_scr: logical for saving scratch directory
            :param integer debug: verbosity level for standard output
        """
        # Set directory information
        input_dir = os.path.expanduser(input_dir)
        base_dir = os.path.join(os.getcwd(), input_dir)

        unixmd_dir = os.path.join(base_dir, "md")
        if (os.path.exists(unixmd_dir)):
            shutil.rmtree(unixmd_dir)
        os.makedirs(unixmd_dir)

        QMlog_dir = os.path.join(base_dir, "QMlog")
        if (os.path.exists(QMlog_dir)):
            shutil.rmtree(QMlog_dir)
        if (save_QMlog):
            os.makedirs(QMlog_dir)

        if (molecule.qmmm and mm != None):
            MMlog_dir = os.path.join(base_dir, "MMlog")
            if (os.path.exists(MMlog_dir)):
                shutil.rmtree(MMlog_dir)
            if (save_MMlog):
                os.makedirs(MMlog_dir)

        if ((molecule.qmmm and mm == None) or (not molecule.qmmm and mm != None)):
            raise ValueError (f"( {self.md_type}.{call_name()} ) Both molecule.qmmm and mm object is necessary! {molecule.qmmm} and {mm}")

        # Check compatibility for QM and MM objects
        if (molecule.qmmm and mm != None):
            self.check_qmmm(qm, mm)

        # Initialize UNI-xMD
        os.chdir(base_dir)
        bo_list = [ist for ist in range(molecule.nst)]
        qm.calc_coupling = True

        touch_file(molecule, qm.calc_coupling, self.propagation, self.l_pop_print, unixmd_dir, SH_chk=False)
        self.print_init(molecule, qm, mm, thermostat, debug)

        # Initialize decoherence variables
        self.append_wsigma()

        # Calculate initial input geometry at t = 0.0 s
        molecule.reset_bo(qm.calc_coupling)
        qm.get_data(molecule, base_dir, bo_list, self.dt, istep=-1, calc_force_only=False)
        if (molecule.qmmm and mm != None):
            mm.get_data(molecule, base_dir, bo_list, istep=-1, calc_force_only=False)
        if (not molecule.l_nacme):
            molecule.get_nacme()

        self.update_energy(molecule)

        self.check_decoherence(molecule)
        self.check_coherence(molecule)
        self.aux_propagator(molecule)
        self.get_phase(molecule)

        write_md_output(molecule, qm.calc_coupling, self.propagation, self.l_pop_print, unixmd_dir, istep=-1)
        self.print_step(molecule, debug, istep=-1)

        # Main MD loop
        for istep in range(self.nsteps):

            self.cl_update_position(molecule)

            molecule.backup_bo()
            molecule.reset_bo(qm.calc_coupling)
            qm.get_data(molecule, base_dir, bo_list, self.dt, istep=istep, calc_force_only=False)
            if (molecule.qmmm and mm != None):
                mm.get_data(molecule, base_dir, bo_list, istep=istep, calc_force_only=False)

            if (not molecule.l_nacme):
                molecule.adjust_nac()

            self.cl_update_velocity(molecule)

            if (not molecule.l_nacme):
                molecule.get_nacme()

            el_run(self, molecule)

            if (thermostat != None):
                thermostat.run(molecule, self)

            self.update_energy(molecule)

            self.check_decoherence(molecule)
            self.check_coherence(molecule)
            self.aux_propagator(molecule)
            self.get_phase(molecule)

            write_md_output(molecule, qm.calc_coupling, self.propagation, self.l_pop_print, unixmd_dir, istep=istep)
            self.print_step(molecule, debug, istep=istep)
            if (istep == self.nsteps - 1):
                write_final_xyz(molecule, unixmd_dir, istep=istep)

        # Delete scratch directory
        if (not save_scr):
            tmp_dir = os.path.join(unixmd_dir, "scr_qm")
            if (os.path.exists(tmp_dir)):
                shutil.rmtree(tmp_dir)

            if (molecule.qmmm and mm != None):
                tmp_dir = os.path.join(unixmd_dir, "scr_mm")
                if (os.path.exists(tmp_dir)):
                    shutil.rmtree(tmp_dir)

    def calculate_force(self, molecule):
        """ Calculate the Ehrenfest-XF force

            :param object molecule: molecule object
        """
        self.rforce = np.zeros((molecule.nat, molecule.nsp))

        for ist, istate in enumerate(molecule.states):
            self.rforce += istate.force * molecule.rho.real[ist, ist]

        for ist in range(molecule.nst):
            for jst in range(ist + 1, molecule.nst):
                self.rforce += 2. * molecule.nac[ist, jst] * molecule.rho.real[ist, jst] \
                    * (molecule.states[ist].energy - molecule.states[jst].energy)

        if (self.l_qmom_force):
            # Calculate quantum momentum
            qmom = np.zeros((molecule.nat, molecule.nsp))
            for ist in range(molecule.nst):
                for iat in range(molecule.nat):
                    qmom[iat] += molecule.rho.real[ist, ist] * (self.pos_0[iat] - self.aux.pos[ist, iat]) / molecule.mass[iat]
            qmom /= 2. * self.wsigma ** 2

            # Calculate XF force
            for ist in range(molecule.nst):
                for jst in range(molecule.nst):
                    self.rforce -= 2. * molecule.rho.real[ist, ist] * molecule.rho.real[jst, jst] \
                        * np.sum(qmom * (self.phase[ist] - self.phase[jst])) * self.phase[jst]

    def update_energy(self, molecule):
        """ Routine to update the energy of molecules in Ehrenfest-XF dynamics

            :param object molecule: molecule object
        """
        # Update kinetic energy
        molecule.update_kinetic()
        molecule.epot = 0.
        for ist, istate in enumerate(molecule.states):
            molecule.epot += molecule.rho.real[ist, ist] * molecule.states[ist].energy
        molecule.etot = molecule.epot + molecule.ekin

    def check_decoherence(self, molecule):
        """ Routine to check if the electronic state is decohered

            :param object molecule: molecule object
        """
        for ist in range(molecule.nst):
            if (self.l_coh[ist]):
                rho = molecule.rho.real[ist, ist]
                if (rho > self.upper_th):
                    self.set_decoherence(molecule, ist)
                    return

    def check_coherence(self, molecule):
        """ Routine to check coherence among BO states

            :param object molecule: molecule object
        """
        count = 0
        for ist in range(molecule.nst):
            rho = molecule.rho.real[ist, ist]
            if (rho > self.upper_th or rho < self.lower_th):
                self.l_coh[ist] = False
            else:
                if (self.l_coh[ist]):
                    self.l_first[ist] = False
                else:
                    self.l_first[ist] = True
                self.l_coh[ist] = True
                count += 1

        if (count < 2):
            self.l_coh = [False] * molecule.nst
            self.l_first = [False] * molecule.nst

    def set_decoherence(self, molecule, one_st):
        """ Routine to reset coefficient/density if the state is decohered

            :param object molecule: molecule object
            :param integer one_st: state index that its population is one
        """
        self.phase = np.zeros((molecule.nst, self.aux.nat, self.aux.nsp))
        molecule.rho = np.zeros((molecule.nst, molecule.nst), dtype=np.complex_)
        molecule.rho[one_st, one_st] = 1. + 0.j

        self.l_coh = [False] * molecule.nst
        self.l_first = [False] * molecule.nst

        if (self.propagation == "coefficient"):
            for ist in range(molecule.nst):
                if (ist == one_st):
                    molecule.states[ist].coef /= np.absolute(molecule.states[ist].coef).real
                else:
                    molecule.states[ist].coef = 0. + 0.j
 
    def aux_propagator(self, molecule):
        """ Routine to propagate auxiliary molecule

            :param object molecule: molecule object
        """
        # Get auxiliary position
        for ist in range(molecule.nst):
            if (self.l_coh[ist]):
                if (self.l_first[ist]):
                    self.aux.pos[ist] = molecule.pos[0:self.aux.nat]
                else:
                    self.aux.pos[ist] += self.aux.vel[ist] * self.dt
            else:
                self.aux.pos[ist] = molecule.pos[0:self.aux.nat]

        self.pos_0 = np.copy(molecule.pos[0:self.aux.nat])

        # Get auxiliary velocity
        self.aux.vel_old = np.copy(self.aux.vel)
        for ist in range(molecule.nst):
            if (self.l_coh[ist]):
                if (self.l_first[ist]):
                    alpha = molecule.ekin_qm
                    if (not self.l_state_wise):
                        alpha += molecule.epot - molecule.states[ist].energy
                else:
                    ekin_old = np.sum(0.5 * self.aux.mass * np.sum(self.aux.vel_old[ist] ** 2, axis=1))
                    alpha = ekin_old + molecule.states[ist].energy_old - molecule.states[ist].energy
                if (alpha < 0.):
                    alpha = 0.
                
                alpha /= molecule.ekin_qm
                self.aux.vel[ist] = molecule.vel[0:self.aux.nat] * np.sqrt(alpha)

    def get_phase(self, molecule):
        """ Routine to calculate phase term

            :param object molecule: molecule object
        """
        for ist in range(molecule.nst):
            if (self.l_coh[ist]):
                if (self.l_first[ist]):
                    self.phase[ist] = 0.
                else:
                    for iat in range(self.aux.nat):
                        self.phase[ist, iat] += molecule.mass[iat] * \
                            (self.aux.vel[ist, iat] - self.aux.vel_old[ist, iat])

<<<<<<< HEAD
=======
    def el_propagator(self, molecule):
        """ Routine to propagate BO coefficients or density matrix

            :param object molecule: molecule object
        """
        if (self.propagation == "coefficient"):
            el_coef_xf(self, molecule)
        elif (self.propagation == "density"):
            el_rho_xf(self, molecule)
        else:
            raise ValueError (f"( {self.md_type}.{call_name()} ) Other propagator not implemented! {self.propagation}")

    def append_wsigma(self):
        """ Routine to append sigma values when single float number is provided
        """
        # Create a list from single float number
        if (isinstance(self.wsigma, float)):
            sigma = self.wsigma
            self.wsigma = self.aux.nat * [sigma]

>>>>>>> 11a4c11d
    def print_init(self, molecule, qm, mm, thermostat, debug):
        """ Routine to print the initial information of dynamics

            :param object molecule: molecule object
            :param object qm: qm object containing on-the-fly calculation infomation
            :param object mm: mm object containing MM calculation infomation
            :param object thermostat: thermostat type
            :param integer debug: verbosity level for standard output
        """
        # Print initial information about molecule, qm, mm and thermostat
        super().print_init(molecule, qm, mm, thermostat, debug)

        # Print dynamics information for start line
        dynamics_step_info = textwrap.dedent(f"""\

        {"-" * 118}
        {"Start Dynamics":>65s}
        {"-" * 118}
        """)

        # Print INIT for each step
        INIT = f" #INFO{'STEP':>8s}{'Kinetic(H)':>15s}{'Potential(H)':>15s}{'Total(H)':>13s}{'Temperature(K)':>17s}{'norm':>8s}"
        dynamics_step_info += INIT

        # Print DEBUG1 for each step
        if (debug >= 1):
            DEBUG1 = f" #DEBUG1{'STEP':>6s}"
            for ist in range(molecule.nst):
                DEBUG1 += f"{'Potential_':>14s}{ist}(H)"
            dynamics_step_info += "\n" + DEBUG1

        print (dynamics_step_info, flush=True)

    def print_step(self, molecule, debug, istep):
        """ Routine to print each steps infomation about dynamics

            :param object molecule: molecule object
            :param integer debug: verbosity level for standard output
            :param integer istep: current MD step
        """
        ctemp = molecule.ekin * 2. / float(molecule.dof) * au_to_K
        norm = 0.
        for ist in range(molecule.nst):
            norm += molecule.rho.real[ist, ist]

        # Print INFO for each step
        INFO = f" INFO{istep + 1:>9d} "
        INFO += f"{molecule.ekin:14.8f}{molecule.epot:15.8f}{molecule.etot:15.8f}"
        INFO += f"{ctemp:13.6f}"
        INFO += f"{norm:11.5f}"
        print (INFO, flush=True)

        # Print DEBUG1 for each step
        if (debug >= 1):
            DEBUG1 = f" DEBUG1{istep + 1:>7d}"
            for ist in range(molecule.nst):
                DEBUG1 += f"{molecule.states[ist].energy:17.8f} "
            print (DEBUG1, flush=True)

<|MERGE_RESOLUTION|>--- conflicted
+++ resolved
@@ -43,13 +43,8 @@
         :param boolean l_state_wise: logical to use state-wise total energies for auxiliary trajectories
     """
     def __init__(self, molecule, istate=0, dt=0.5, nsteps=1000, nesteps=10000, \
-<<<<<<< HEAD
-        propagation="density", solver="rk4", l_pop_print=False ,l_adjnac=True, threshold=0.01, wsigma=0.1,\
-        l_qmom_force=False, coefficient=None):
-=======
-        propagation="density", l_pop_print=False ,l_adjnac=True, threshold=0.01, wsigma=None,\
+        propagation="density", solver="rk4", l_pop_print=False ,l_adjnac=True, threshold=0.01, wsigma=None,\
         l_qmom_force=False, coefficient=None, l_state_wise=False):
->>>>>>> 11a4c11d
         # Initialize input values
         super().__init__(molecule, istate, dt, nsteps, nesteps, \
             propagation, solver, l_pop_print, l_adjnac, coefficient)
@@ -347,20 +342,6 @@
                         self.phase[ist, iat] += molecule.mass[iat] * \
                             (self.aux.vel[ist, iat] - self.aux.vel_old[ist, iat])
 
-<<<<<<< HEAD
-=======
-    def el_propagator(self, molecule):
-        """ Routine to propagate BO coefficients or density matrix
-
-            :param object molecule: molecule object
-        """
-        if (self.propagation == "coefficient"):
-            el_coef_xf(self, molecule)
-        elif (self.propagation == "density"):
-            el_rho_xf(self, molecule)
-        else:
-            raise ValueError (f"( {self.md_type}.{call_name()} ) Other propagator not implemented! {self.propagation}")
-
     def append_wsigma(self):
         """ Routine to append sigma values when single float number is provided
         """
@@ -369,7 +350,6 @@
             sigma = self.wsigma
             self.wsigma = self.aux.nat * [sigma]
 
->>>>>>> 11a4c11d
     def print_init(self, molecule, qm, mm, thermostat, debug):
         """ Routine to print the initial information of dynamics
 
