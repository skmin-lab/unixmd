from __future__ import division
from misc import fs_to_au, au_to_A, call_name, typewriter
import textwrap, datetime
import numpy as np
import os, shutil


class MQC(object):
    """ Class for nuclear/electronic propagator used in MQC dynamics

        :param object molecule: Molecule object
        :param object thermostat: Thermostat type
        :param integer istate: Initial adiabatic state
        :param double dt: Time interval
        :param integer nsteps: Nuclear step
        :param integer nesteps: Electronic step
        :param string elec_object: Electronic equation of motions
        :param string propagator: Electronic propagator
        :param boolean l_print_dm: Logical to print BO population and coherence
        :param boolean l_adj_nac: Logical to adjust nonadiabatic coupling
        :param init_coef: Initial BO coefficient
        :type init_coef: Double, list or complex, list
        :param string unit_dt: Unit of time step (fs = femtosecond, au = atomic unit)
        :param integer out_freq: Frequency of printing output
        :param integer verbosity: Verbosity of output
    """
    def __init__(self, molecule, thermostat, istate, dt, nsteps, nesteps, \
        elec_object, propagator, l_print_dm, l_adj_nac, init_coef, unit_dt, out_freq, verbosity):
        # Save name of MQC dynamics
        self.md_type = self.__class__.__name__

        # Initialize Molecule object
        self.mol = molecule

        # For CPA
        self.l_cpa = False

        # Initialize Thermostat object
        self.thermo = thermostat

        # Initialize input values
        self.istate = istate
        self.nsteps = nsteps
        self.nesteps = nesteps

        # Initialize time step
        self.istep = -1
        self.fstep = -1

        # Decide unit of time step
        self.unit_dt = unit_dt.lower()
        if (self.unit_dt == 'au'):
            self.dt = dt
        elif (self.unit_dt == 'fs'):
            self.dt = dt * fs_to_au
        else:
            error_message = "Invalid unit for time step!"
            error_vars = f"unit_dt = {unit_dt}"
            raise ValueError (f"( {self.md_type}.{call_name()} ) {error_message} ( {error_vars} )")

        # None for BOMD case
        self.elec_object = elec_object
        if (self.elec_object != None):
            self.elec_object = self.elec_object.lower()

        if not (self.elec_object in [None, "coefficient", "density"]):
            error_message = "Invalid electronic object!"
            error_vars = f"elec_object = {self.elec_object}"
            raise ValueError (f"( {self.md_type}.{call_name()} ) {error_message} ( {error_vars} )")

        self.propagator = propagator
        if (self.propagator != None):
            self.propagator = self.propagator.lower()

        if not (self.propagator in [None, "rk4", "exponential"]):
            error_message = "Invalid electronic propagator!"
            error_vars = f"propagator = {self.propagator}"
            raise ValueError (f"( {self.md_type}.{call_name()} ) {error_message} ( {error_vars} )")

        if (self.propagator == "exponential" and self.elec_object != "coefficient"):
            error_message = "exponential propagator is incompatible with objects other than coefficient"
            error_vars = f"elec_object = {self.elec_object}, propagator = {self.propagator}"
            raise ValueError (f"( {self.md_type}.{call_name()} ) {error_message} ( {error_vars} )")

        self.l_print_dm = l_print_dm

        self.l_adj_nac = l_adj_nac

        self.rforce = np.zeros((self.mol.nat, self.mol.ndim))

        self.out_freq = out_freq
        self.verbosity = verbosity

        # Initialize coefficients and densities
        self.mol.get_coefficient(init_coef, self.istate)

    def run_init(self, qm, mm, traj, output_dir, l_save_qm_log, l_save_mm_log, l_save_scr, restart):
        """ Initialize MQC dynamics

            :param object qm: QM object containing on-the-fly calculation information
            :param object mm: MM object containing MM calculation information
            :param object traj: Trajectory object for CPA
            :param string output_dir: Location of input directory
            :param boolean l_save_qm_log: Logical for saving QM calculation log
            :param boolean l_save_mm_log: Logical for saving MM calculation log
            :param boolean l_save_scr: Logical for saving scratch directory
            :param string restart: Option for controlling dynamics restarting
        """
        # Check whether the restart option is right
        if (restart != None):
            restart = restart.lower()

        if not (restart in [None, "write", "append"]):
            error_message = "Invalid restart option!"
            error_vars = f"restart = {restart}"
            raise ValueError (f"( {self.md_type}.{call_name()} ) {error_message} ( {error_vars} )")

<<<<<<< HEAD
        # Check whether dynamics with CPA or not
        if (traj != None):
            self.l_cpa = True

        # Check if NACVs are calculated for Ehrenfest dynamics
        if (self.md_type in ["Eh", "EhXF"]):
=======
        # Check whether NACVs are needed for Ehrenfest dynamics or not
        if (self.md_type in ["CT", "Eh", "EhXF"]):
>>>>>>> fa0bcb06
            if (self.mol.l_nacme):
                error_message = "CTMQC or Ehrenfest dynamics needs evaluation of NACVs, check your QM object!"
                error_vars = f"(QM) qm_prog.qm_method = {qm.qm_prog}.{qm.qm_method}"
                raise ValueError (f"( {self.md_type}.{call_name()} ) {error_message} ( {error_vars} )")

        # Check compatibility of variables for QM and MM calculation
        if ((self.mol.l_qmmm and mm == None) or (not self.mol.l_qmmm and mm != None)):
            error_message = "Both logical for QM/MM and MM object is necessary!"
            error_vars = f"Molecule.l_qmmm = {self.mol.l_qmmm}, mm = {mm}"
            raise ValueError (f"( {self.md_type}.{call_name()} ) {error_message} ( {error_vars} )")
        if (self.mol.l_qmmm and mm != None):
            self.check_qmmm(qm, mm)

        # Exception for CTMQC/Ehrenfest with QM/MM
        if ((self.md_type in ["CT", "Eh", "EhXF"]) and (mm != None)):
            error_message = "QM/MM calculation is not compatible with CTMQC or Ehrenfest now!"
            error_vars = f"mm = {mm}"
            raise NotImplementedError (f"( {self.md_type}.{call_name()} ) {error_message} ( {error_vars} )")

        # Exception for MQC methods except SH with CPA
        if ((self.md_type != "SH") and (self.l_cpa)):
            error_message = "CPA is not compatible with MQC methods except SH now!"
            error_vars = f"l_cpa = {self.l_cpa}"
            raise NotImplementedError (f"( {self.md_type}.{call_name()} ) {error_message} ( {error_vars} )")

        # Set directory information
        output_dir = os.path.expanduser(output_dir)
        base_dir = []
        unixmd_dir = []
        qm_log_dir = []
        mm_log_dir = [None]

        if (self.mol.l_qmmm and mm != None):
            mm_log_dir = []

        dir_tmp = os.path.join(os.getcwd(), output_dir)
        if (self.md_type != "CT"):
            base_dir.append(dir_tmp)
        else:
            for itraj in range(self.ntrajs):
                itraj_dir = os.path.join(dir_tmp, f"TRAJ_{itraj + 1:0{self.digit}d}")
                base_dir.append(itraj_dir)

        for idir in base_dir:
            unixmd_dir.append(os.path.join(idir, "md"))
            qm_log_dir.append(os.path.join(idir, "qm_log"))
            if (self.mol.l_qmmm and mm != None):
                mm_log_dir.append(os.path.join(idir, "mm_log"))

        # Check and make directories
        if (restart == "append"):
            # For MD output directory
            for md_idir in unixmd_dir:
                if (not os.path.exists(md_idir)):
                    error_message = f"Directory {md_idir} to be appended for restart not found!"
                    error_vars = f"restart = {restart}, output_dir = {output_dir}"
                    raise ValueError (f"( {self.md_type}.{call_name()} ) {error_message} ( {error_vars} )")

            # For QM output directory
            if (l_save_qm_log):
                for qm_idir in qm_log_dir:
                    if (not os.path.exists(qm_idir)):
                        os.makedirs(qm_idir)

            # For MM output directory
            if (self.mol.l_qmmm and mm != None):
                if (l_save_mm_log):
                    for mm_idir in mm_log_dir:
                        if (not os.path.exists(mm_idir)):
                            os.makedirs(mm_idir)
        else:
            # For MD output directory
            for md_idir in unixmd_dir:
                if (os.path.exists(md_idir)):
                    shutil.move(md_idir, md_idir + "_old_" + str(os.getpid()))
                os.makedirs(md_idir)

                self.touch_file(md_idir)

            # For QM output directory
            for qm_idir in qm_log_dir:
                if (os.path.exists(qm_idir)):
                    shutil.move(qm_idir, qm_idir + "_old_" + str(os.getpid()))
                if (l_save_qm_log):
                    os.makedirs(qm_idir)

            # For MM output directory
            for mm_idir in mm_log_dir:
                if (self.mol.l_qmmm and mm != None):
                    if (os.path.exists(mm_idir)):
                        shutil.move(mm_idir, mm_idir + "_old_" + str(os.getpid()))
                    if (l_save_mm_log):
                        os.makedirs(mm_idir)

        os.chdir(base_dir[0])

        if (self.md_type != "CT"):
            return base_dir[0], unixmd_dir[0], qm_log_dir[0], mm_log_dir[0]
        else:
            return base_dir, unixmd_dir, qm_log_dir, mm_log_dir

    def cl_update_position(self, istep, traj):
        """ Routine to update nuclear positions

            :param integer istep: Current MD step
            :param object traj: Trajectory object for CPA
        """
        if (self.l_cpa):
            self.mol.pos = np.copy(traj.pos[istep])
        else:
            self.mol.vel += 0.5 * self.dt * self.rforce / np.column_stack([self.mol.mass] * self.mol.ndim)
            self.mol.pos += self.dt * self.mol.vel

    def cl_update_velocity(self, istep, traj):
        """ Routine to update nuclear velocities

            :param integer istep: Current MD step
            :param object traj: Trajectory object for CPA
        """
        if (self.l_cpa):
            self.mol.vel = np.copy(traj.vel[istep])
        else:
            self.mol.vel += 0.5 * self.dt * self.rforce / np.column_stack([self.mol.mass] * self.mol.ndim)
            self.mol.update_kinetic()

#    def calculate_temperature(self):
#        """ Routine to calculate current temperature
#        """
#        pass
#        #self.temperature = self.mol.ekin * 2 / float(self.mol.ndof) * au_to_K

    def calculate_force(self):
        """ Routine to calculate the forces
        """
        pass

    def update_potential(self):
        """ Routine to update the potential of molecules
        """
        pass

    def print_init(self, qm, mm, restart):
        """ Routine to print the initial information of dynamics

            :param object qm: QM object containing on-the-fly calculation information
            :param object mm: MM object containing MM calculation information
            :param string restart: Option for controlling dynamics restarting
        """
        # Print PyUNIxMD version
        cur_time = datetime.datetime.now()
        cur_time = cur_time.strftime("%Y-%m-%d %H:%M:%S")
        prog_info = textwrap.dedent(f"""\
        {"-" * 68}

        {"PyUNIxMD version 20.1":>43s}

        {"< Developers >":>40s}
        {" " * 4}Seung Kyu Min,  In Seong Lee,  Jong-Kwon Ha,  Daeho Han,
        {" " * 4}Kicheol Kim,  Tae In Kim,  Sung Wook Moon

        {"-" * 68}

        {" " * 4}Please cite PyUNIxMD as follows:
        {" " * 4}I. S. Lee, J.-K. Ha, D. Han, T. I. Kim, S. W. Moon, & S. K. Min.
        {" " * 4}PyUNIxMD: A Python-based excited state molecular dynamics package.
        {" " * 4}Journal of Computational Chemistry, 42:1755-1766. 2021

        {" " * 4}T. I. Kim, J.-K. Ha, & S. K. Min.
        {" " * 4}Coupled- and independent-trajectory approaches based on the exact
        {" " * 4}factorization using the PyUNIxMD package.
        {" " * 4}Topics in Current Chemistry, 380:153-179. 2022

        {" " * 4}PyUNIxMD begins on {cur_time}
        """)
        print (prog_info, flush=True)

        # Print restart info
        if (restart != None):
            restart_info = textwrap.indent(textwrap.dedent(f"""\
            Dynamics is restarted from the last step of a previous dynamics.
            Restart Mode: {restart}
            """), "    ")
            print (restart_info, flush=True)

        # Print self.mol information: coordinate, velocity
        if (self.md_type != "CT"):
            self.mol.print_init(mm)
        else:
            for itraj, mol in enumerate(self.mols):
                mol.print_init(mm)

        # Print dynamics information
        dynamics_info = textwrap.dedent(f"""\
        {"-" * 68}
        {"Dynamics Information":>43s}
        {"-" * 68}
          QM Program               = {qm.qm_prog:>16s}
          QM Method                = {qm.qm_method:>16s}
        """)
        if (self.mol.l_qmmm and mm != None):
            dynamics_info += textwrap.indent(textwrap.dedent(f"""\
              MM Program               = {mm.mm_prog:>16s}
              QMMM Scheme              = {mm.scheme:>16s}
            """), "  ")
            # Print charge embedding in MM program
            if (mm.embedding != None):
                dynamics_info += f"  Charge Embedding         = {mm.embedding:>16s}\n"
            else:
                dynamics_info += f"  Charge Embedding         = {'No':>16s}\n"
            # Print vdw interaction in MM program
            if (mm.vdw != None):
                dynamics_info += f"  VDW Interaction          = {mm.vdw:>16s}\n"
            else:
                dynamics_info += f"  VDW Interaction          = {'No':>16s}\n"

        dynamics_info += textwrap.indent(textwrap.dedent(f"""\

          MQC Method               = {self.md_type:>16s}
          Time Interval (fs)       = {self.dt / fs_to_au:16.6f}
          Initial State (0:GS)     = {self.istate:>16d}
          Nuclear Step             = {self.nsteps:>16d}
        """), "  ")

        if (self.md_type != "BOMD"):
            dynamics_info += f"  Electronic Step          = {self.nesteps:>16d}\n"
            dynamics_info += f"  Electronic Propagator    = {self.propagator:>16s}\n"
            dynamics_info += f"  Propagation Scheme       = {self.elec_object:>16s}\n"

        # Print surface hopping variables
        if (self.md_type in ["SH", "SHXF"]):
            dynamics_info += f"\n  Rescaling after Hop      = {self.hop_rescale:>16s}\n"
            dynamics_info += f"  Rescaling after Reject   = {self.hop_reject:>16s}\n"

        # Print ad-hoc decoherence variables
        if (self.md_type == "SH"):
            if (self.dec_correction != None):
                dynamics_info += f"\n  Decoherence Scheme       = {self.dec_correction:>16s}\n"
                if (self.dec_correction == "edc"):
                    dynamics_info += f"  Energy Constant          = {self.edc_parameter:>16.6f}\n"

        # Print XF variables
        if (self.md_type == "SHXF"):
            # Print density threshold used in decoherence term
            dynamics_info += f"\n  Density Threshold        = {self.rho_threshold:>16.6f}"
            # Print sigma values
            if (isinstance(self.sigma, float)):
                dynamics_info += f"\n  Sigma                    = {self.sigma:16.3f}\n"
            elif (isinstance(self.sigma, list)):
                dynamics_info += f"\n  Sigma (1:N)              =\n"
                nlines = int(self.aux.nat / 6)
                if (self.aux.nat % 6 != 0):
                    nlines += 1
                sigma_info = ""
                for iline in range(nlines):
                    iline1 = iline * 6
                    iline2 = (iline + 1) * 6
                    if (iline2 > self.aux.nat):
                        iline2 = self.aux.nat
                    sigma_info += f"  {iline1 + 1:>3d}:{iline2:<3d};"
                    sigma_info += "".join([f'{sigma:7.3f}' for sigma in self.sigma[iline1:iline2]])
                    sigma_info += "\n"
                dynamics_info += sigma_info
            # Print auxiliary trajectory setting
            if (self.l_econs_state):
                dynamics_info += f"\n  Aux. Total E             = {'Real Total E':>16s}\n"
            else:
                dynamics_info += f"\n  Aux. Total E             = {'Real Total E':>16s}" \
                    + f"\n                             {'+ Pot. E Diff.':>16s}\n"

        # Print system information
        dynamics_info += f"\n  Output Frequency         = {self.out_freq:>16d}\n"
        dynamics_info += f"  Verbosity Level          = {self.verbosity:>16d}\n"

        print (dynamics_info, flush=True)

        # Print thermostat information
        if (self.thermo != None):
            self.thermo.print_init()
        else:
            thermostat_info = "  No Thermostat: Total energy is conserved!\n"
            print (thermostat_info, flush=True)

    def touch_file(self, unixmd_dir):
        """ Routine to write PyUNIxMD output files

            :param string unixmd_dir: Directory where MD output files are written
        """
        # Energy information file header
        tmp = f'{"#":5s}{"Step":9s}{"Kinetic(H)":15s}{"Potential(H)":15s}{"Total(H)":15s}' + \
            "".join([f'E({ist})(H){"":8s}' for ist in range(self.mol.nst)])
        typewriter(tmp, unixmd_dir, "MDENERGY", "w")

        if (self.md_type != "BOMD"):
            # BO coefficents, densities file header
            if (self.elec_object == "density"):
                tmp = f'{"#":5s} Density Matrix: population Re; see the manual for detail orders'
                typewriter(tmp, unixmd_dir, "BOPOP", "w")
                tmp = f'{"#":5s} Density Matrix: coherence Re-Im; see the manual for detail orders'
                typewriter(tmp, unixmd_dir, "BOCOH", "w")
            elif (self.elec_object == "coefficient"):
                tmp = f'{"#":5s} BO State Coefficients: state Re-Im; see the manual for detail orders'
                typewriter(tmp, unixmd_dir, "BOCOEF", "w")
                if (self.l_print_dm):
                    tmp = f'{"#":5s} Density Matrix: population Re; see the manual for detail orders'
                    typewriter(tmp, unixmd_dir, "BOPOP", "w")
                    tmp = f'{"#":5s} Density Matrix: coherence Re-Im; see the manual for detail orders'
                    typewriter(tmp, unixmd_dir, "BOCOH", "w")

            # NACME file header
            tmp = f'{"#":5s}Non-Adiabatic Coupling Matrix Elements: off-diagonal'
            typewriter(tmp, unixmd_dir, "NACME", "w")

            # DOTPOPNAC file header
            if (self.verbosity >= 1):
                tmp = f'{"#":5s} Time-derivative Density Matrix by NAC: population; see the manual for detail orders'
                typewriter(tmp, unixmd_dir, "DOTPOPNAC", "w")

        # file header for SH-based methods
        if (self.md_type in ["SH", "SHXF"]):
            tmp = f'{"#":5s}{"Step":8s}{"Running State":10s}'
            typewriter(tmp, unixmd_dir, "SHSTATE", "w")

            tmp = f'{"#":5s}{"Step":12s}' + "".join([f'Prob({ist}){"":8s}' for ist in range(self.mol.nst)])
            typewriter(tmp, unixmd_dir, "SHPROB", "w")

        # file header for XF-based methods
        if (self.md_type in ["SHXF", "CT"]):
            if (self.verbosity >= 1):
                tmp = f'{"#":5s} Time-derivative Density Matrix by decoherence: population; see the manual for detail orders'
                typewriter(tmp, unixmd_dir, "DOTPOPDEC", "w")

    def write_md_output(self, unixmd_dir, istep):
        """ Write output files

            :param string unixmd_dir: Directory where MD output files are written
            :param integer istep: Current MD step
        """
        # Write MOVIE.xyz file including positions and velocities
        tmp = f'{self.mol.nat:6d}\n{"":2s}Step:{istep + 1:6d}{"":12s}Position(A){"":34s}Velocity(au)' + \
            "".join(["\n" + f'{self.mol.symbols[iat]:5s}' + \
            "".join([f'{self.mol.pos[iat, isp] * au_to_A:15.8f}' for isp in range(self.mol.ndim)]) + \
            "".join([f"{self.mol.vel[iat, isp]:15.8f}" for isp in range(self.mol.ndim)]) for iat in range(self.mol.nat)])
        typewriter(tmp, unixmd_dir, "MOVIE.xyz", "a")

        # Write MDENERGY file including several energy information
        tmp = f'{istep + 1:9d}{self.mol.ekin:15.8f}{self.mol.epot:15.8f}{self.mol.etot:15.8f}' \
            + "".join([f'{states.energy:15.8f}' for states in self.mol.states])
        typewriter(tmp, unixmd_dir, "MDENERGY", "a")

        if (self.md_type != "BOMD"):
            # Write BOCOEF, BOPOP, BOCOH files
            if (self.elec_object == "density"):
                tmp = f'{istep + 1:9d}' + "".join([f'{self.mol.rho.real[ist, ist]:15.8f}' for ist in range(self.mol.nst)])
                typewriter(tmp, unixmd_dir, "BOPOP", "a")
                tmp = f'{istep + 1:9d}' + "".join([f"{self.mol.rho.real[ist, jst]:15.8f}{self.mol.rho.imag[ist, jst]:15.8f}" \
                    for ist in range(self.mol.nst) for jst in range(ist + 1, self.mol.nst)])
                typewriter(tmp, unixmd_dir, "BOCOH", "a")
            elif (self.elec_object == "coefficient"):
                tmp = f'{istep + 1:9d}' + "".join([f'{states.coef.real:15.8f}{states.coef.imag:15.8f}' \
                    for states in self.mol.states])
                typewriter(tmp, unixmd_dir, "BOCOEF", "a")
                if (self.l_print_dm):
                    tmp = f'{istep + 1:9d}' + "".join([f'{self.mol.rho.real[ist, ist]:15.8f}' for ist in range(self.mol.nst)])
                    typewriter(tmp, unixmd_dir, "BOPOP", "a")
                    tmp = f'{istep + 1:9d}' + "".join([f"{self.mol.rho.real[ist, jst]:15.8f}{self.mol.rho.imag[ist, jst]:15.8f}" \
                        for ist in range(self.mol.nst) for jst in range(ist + 1, self.mol.nst)])
                    typewriter(tmp, unixmd_dir, "BOCOH", "a")

            # Write NACME file
            tmp = f'{istep + 1:10d}' + "".join([f'{self.mol.nacme[ist, jst]:15.8f}' \
                for ist in range(self.mol.nst) for jst in range(ist + 1, self.mol.nst)])
            typewriter(tmp, unixmd_dir, "NACME", "a")

            # Write NACV file
            if (not self.mol.l_nacme and self.verbosity >= 2):
                for ist in range(self.mol.nst):
                    for jst in range(ist + 1, self.mol.nst):
                        tmp = f'{self.mol.nat_qm:6d}\n{"":2s}Step:{istep + 1:6d}{"":12s}NACV' + \
                            "".join(["\n" + f'{self.mol.symbols[iat]:5s}' + \
                            "".join([f'{self.mol.nac[ist, jst, iat, isp]:15.8f}' for isp in range(self.mol.ndim)]) for iat in range(self.mol.nat_qm)])
                        typewriter(tmp, unixmd_dir, f"NACV_{ist}_{jst}", "a")

    def write_final_xyz(self, unixmd_dir, istep):
        """ Write final positions and velocities

            :param string unixmd_dir: Directory where MD output files are written
            :param integer istep: Current MD step
        """
        # Write FINAL.xyz file including positions and velocities
        tmp = f'{self.mol.nat:6d}\n{"":2s}Step:{istep + 1:6d}{"":12s}Position(A){"":34s}Velocity(au)'
        for iat in range(self.mol.nat):
            tmp += "\n" + f'{self.mol.symbols[iat]:5s}' + \
                "".join([f'{self.mol.pos[iat, isp] * au_to_A:15.8f}' for isp in range(self.mol.ndim)]) \
                + "".join([f"{self.mol.vel[iat, isp]:15.8f}" for isp in range(self.mol.ndim)])

        typewriter(tmp, unixmd_dir, "FINAL.xyz", "w")

    def check_qmmm(self, qm, mm):
        """ Routine to check compatibility between QM and MM objects

            :param object qm: QM object containing on-the-fly calculation information
            :param object mm: MM object containing MM calculation information
        """
        # Now check MM object
        if (mm.mm_prog == "Tinker"):
            # Now check QM object
            if (qm.qm_prog == "dftbplus"):
                if (qm.qm_method == "SSR"):
                    do_qmmm = True
                else:
                    do_qmmm = False
            else:
                do_qmmm = False
        else:
            do_qmmm = False

        if (do_qmmm):
            if (qm.embedding != mm.embedding):
                error_message = "Inconsistent charge embedding between QM and MM objects!"
                error_vars = f"(QM) embedding = {qm.embedding}, (MM) embedding = {mm.embedding}"
                raise ValueError (f"( {self.md_type}.{call_name()} ) {error_message} ( {error_vars} )")
        else:
            error_message = "Incompatible QM and MM objects for QM/MM calculation!"
            error_vars = f"(QM) qm_prog.qm_method = {qm.qm_prog}.{qm.qm_method}, (MM) mm_prog = {mm.mm_prog}"
            raise ValueError (f"( {self.md_type}.{call_name()} ) {error_message} ( {error_vars} )")

<|MERGE_RESOLUTION|>--- conflicted
+++ resolved
@@ -115,17 +115,12 @@
             error_vars = f"restart = {restart}"
             raise ValueError (f"( {self.md_type}.{call_name()} ) {error_message} ( {error_vars} )")
 
-<<<<<<< HEAD
         # Check whether dynamics with CPA or not
         if (traj != None):
             self.l_cpa = True
 
-        # Check if NACVs are calculated for Ehrenfest dynamics
-        if (self.md_type in ["Eh", "EhXF"]):
-=======
         # Check whether NACVs are needed for Ehrenfest dynamics or not
         if (self.md_type in ["CT", "Eh", "EhXF"]):
->>>>>>> fa0bcb06
             if (self.mol.l_nacme):
                 error_message = "CTMQC or Ehrenfest dynamics needs evaluation of NACVs, check your QM object!"
                 error_vars = f"(QM) qm_prog.qm_method = {qm.qm_prog}.{qm.qm_method}"
