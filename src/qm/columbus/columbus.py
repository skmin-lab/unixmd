from __future__ import division
from qm.qm_calculator import QM_calculator
from qm.columbus.colbasis import *
from misc import call_name
import os

class Columbus(QM_calculator):
    """ Class for common parts of Columbus

        :param object molecule: Molecule object
        :param string basis_set: Basis set information
        :param integer memory: Allocatable memory in the calculations
        :param string qm_path: Path for QM binary
        :param string version: Version of Columbus
    """
    def __init__(self, molecule, basis_set, memory, qm_path, version):
        # Save name of QM calculator and its method
        super().__init__()

        # Initialize Columbus common variables
        self.basis_set = basis_set

        self.memory = memory
        self.qm_path = qm_path
        if (not os.path.isdir(self.qm_path)):
            error_message = "Directory for Columbus binary not found!"
            error_vars = f"qm_path = {self.qm_path}"
            raise FileNotFoundError (f"( {self.qm_method}.{call_name()} ) {error_message} ( {error_vars} )")

        self.version = version

        # qm_path should be saved in the environmental variable "COLUMBUS"
        os.environ["COLUMBUS"] = self.qm_path

        # Check the atomic species with sorted command
        self.atom_type = sorted(set(molecule.symbols))

<<<<<<< HEAD
        # Check basis sets
        for itype in self.atom_type:
            try:
                pass
            except:
                # TODO : Error messsage must be changed after test
                error_message = "Data not found: Atom {itype} with basis!"
                error_vars = f"basis_set = {self.basis_set}"
                raise KeyError (f"( {self.qm_method}.{call_name()} ) {error_message} ( {error_vars} )")

        # Set basis sets information
        if (self.basis_set == "cc-pvdz"):
            self.basis_nums = "\n".join([f"{cc_pvdz[f'{itype}']}" for itype in self.atom_type])
        elif (self.basis_set == "cc-pvtz"):
            self.basis_nums = "\n".join([f"{cc_pvtz[f'{itype}']}" for itype in self.atom_type])
        elif (self.basis_set == "cc-pvqz"):
            self.basis_nums = "\n".join([f"{cc_pvqz[f'{itype}']}" for itype in self.atom_type])
        elif (self.basis_set == "3-21g*"):
            self.basis_nums = "\n".join([f"{t_21gs[f'{itype}']}" for itype in self.atom_type])
        elif (self.basis_set == "3-21+g*"):
            self.basis_nums = "\n".join([f"{t_21pgs[f'{itype}']}" for itype in self.atom_type])
        elif (self.basis_set == "6-31g"):
            self.basis_nums = "\n".join([f"{s_31g[f'{itype}']}" for itype in self.atom_type])
        elif (self.basis_set == "6-31g*"):
            self.basis_nums = "\n".join([f"{s_31gs[f'{itype}']}" for itype in self.atom_type])
        elif (self.basis_set == "6-31+g*"):
            self.basis_nums = "\n".join([f"{s_31pgs[f'{itype}']}" for itype in self.atom_type])
        elif (self.basis_set == "6-311g*"):
            self.basis_nums = "\n".join([f"{s_311gs[f'{itype}']}" for itype in self.atom_type])
        elif (self.basis_set == "6-311g+*"):
            self.basis_nums = "\n".join([f"{s_311pgs[f'{itype}']}" for itype in self.atom_type])
        else:
            # TODO : Error messsage must be changed after test
            error_message = "No basis set in colbasis.py!"
            error_vars = f"basis_set = {self.basis_set}"
            raise ValueError (f"( {self.qm_method}.{call_name()} ) {error_message} ( {error_vars} )")

        if (isinstance(self.version, str)):
            if (self.version != "7.0"):
                error_message = "Other versions not implemented!"
                error_vars = f"version = {self.version}"
                raise ValueError (f"( {self.qm_method}.{call_name()} ) {error_message} ( {error_vars} )")
        else:
            error_message = "Type of version must be string!"
            error_vars = f"version = {self.version}"
            raise TypeError (f"( {self.qm_method}.{call_name()} ) {error_message} ( {error_vars} )")

=======
        # Set basis sets information
        try:
            if (self.basis_set == "cc-pvdz"):
                self.basis_nums = "\n".join([f"{cc_pvdz[f'{itype}']}" for itype in self.atom_type])
            elif (self.basis_set == "cc-pvtz"):
                self.basis_nums = "\n".join([f"{cc_pvtz[f'{itype}']}" for itype in self.atom_type])
            elif (self.basis_set == "cc-pvqz"):
                self.basis_nums = "\n".join([f"{cc_pvqz[f'{itype}']}" for itype in self.atom_type])
            elif (self.basis_set == "3-21g*"):
                self.basis_nums = "\n".join([f"{t_21gs[f'{itype}']}" for itype in self.atom_type])
            elif (self.basis_set == "3-21+g*"):
                self.basis_nums = "\n".join([f"{t_21pgs[f'{itype}']}" for itype in self.atom_type])
            elif (self.basis_set == "6-31g"):
                self.basis_nums = "\n".join([f"{s_31g[f'{itype}']}" for itype in self.atom_type])
            elif (self.basis_set == "6-31g*"):
                self.basis_nums = "\n".join([f"{s_31gs[f'{itype}']}" for itype in self.atom_type])
            elif (self.basis_set == "6-31+g*"):
                self.basis_nums = "\n".join([f"{s_31pgs[f'{itype}']}" for itype in self.atom_type])
            elif (self.basis_set == "6-311g*"):
                self.basis_nums = "\n".join([f"{s_311gs[f'{itype}']}" for itype in self.atom_type])
            elif (self.basis_set == "6-311g+*"):
                self.basis_nums = "\n".join([f"{s_311pgs[f'{itype}']}" for itype in self.atom_type])
            else:
                raise ValueError (f"( {self.qm_method}.{call_name()} ) No basis set in colbasis.py! {self.basis_set}")
        except KeyError:
            raise KeyError (f"( {self.qm_method}.{call_name()} ) Data not found: no Atom in basis! {self.basis_set}")

        if (self.version != "7.0"):
            raise ValueError (f"( {self.qm_prog}.{call_name()} ) Other version not implemented! {self.version}")
>>>>>>> 81024426
<|MERGE_RESOLUTION|>--- conflicted
+++ resolved
@@ -35,55 +35,6 @@
         # Check the atomic species with sorted command
         self.atom_type = sorted(set(molecule.symbols))
 
-<<<<<<< HEAD
-        # Check basis sets
-        for itype in self.atom_type:
-            try:
-                pass
-            except:
-                # TODO : Error messsage must be changed after test
-                error_message = "Data not found: Atom {itype} with basis!"
-                error_vars = f"basis_set = {self.basis_set}"
-                raise KeyError (f"( {self.qm_method}.{call_name()} ) {error_message} ( {error_vars} )")
-
-        # Set basis sets information
-        if (self.basis_set == "cc-pvdz"):
-            self.basis_nums = "\n".join([f"{cc_pvdz[f'{itype}']}" for itype in self.atom_type])
-        elif (self.basis_set == "cc-pvtz"):
-            self.basis_nums = "\n".join([f"{cc_pvtz[f'{itype}']}" for itype in self.atom_type])
-        elif (self.basis_set == "cc-pvqz"):
-            self.basis_nums = "\n".join([f"{cc_pvqz[f'{itype}']}" for itype in self.atom_type])
-        elif (self.basis_set == "3-21g*"):
-            self.basis_nums = "\n".join([f"{t_21gs[f'{itype}']}" for itype in self.atom_type])
-        elif (self.basis_set == "3-21+g*"):
-            self.basis_nums = "\n".join([f"{t_21pgs[f'{itype}']}" for itype in self.atom_type])
-        elif (self.basis_set == "6-31g"):
-            self.basis_nums = "\n".join([f"{s_31g[f'{itype}']}" for itype in self.atom_type])
-        elif (self.basis_set == "6-31g*"):
-            self.basis_nums = "\n".join([f"{s_31gs[f'{itype}']}" for itype in self.atom_type])
-        elif (self.basis_set == "6-31+g*"):
-            self.basis_nums = "\n".join([f"{s_31pgs[f'{itype}']}" for itype in self.atom_type])
-        elif (self.basis_set == "6-311g*"):
-            self.basis_nums = "\n".join([f"{s_311gs[f'{itype}']}" for itype in self.atom_type])
-        elif (self.basis_set == "6-311g+*"):
-            self.basis_nums = "\n".join([f"{s_311pgs[f'{itype}']}" for itype in self.atom_type])
-        else:
-            # TODO : Error messsage must be changed after test
-            error_message = "No basis set in colbasis.py!"
-            error_vars = f"basis_set = {self.basis_set}"
-            raise ValueError (f"( {self.qm_method}.{call_name()} ) {error_message} ( {error_vars} )")
-
-        if (isinstance(self.version, str)):
-            if (self.version != "7.0"):
-                error_message = "Other versions not implemented!"
-                error_vars = f"version = {self.version}"
-                raise ValueError (f"( {self.qm_method}.{call_name()} ) {error_message} ( {error_vars} )")
-        else:
-            error_message = "Type of version must be string!"
-            error_vars = f"version = {self.version}"
-            raise TypeError (f"( {self.qm_method}.{call_name()} ) {error_message} ( {error_vars} )")
-
-=======
         # Set basis sets information
         try:
             if (self.basis_set == "cc-pvdz"):
@@ -107,10 +58,22 @@
             elif (self.basis_set == "6-311g+*"):
                 self.basis_nums = "\n".join([f"{s_311pgs[f'{itype}']}" for itype in self.atom_type])
             else:
-                raise ValueError (f"( {self.qm_method}.{call_name()} ) No basis set in colbasis.py! {self.basis_set}")
+                # TODO : Error messsage must be changed after test
+                error_message = "No basis set in colbasis.py!"
+                error_vars = f"basis_set = {self.basis_set}"
+                raise ValueError (f"( {self.qm_method}.{call_name()} ) {error_message} ( {error_vars} )")
         except KeyError:
-            raise KeyError (f"( {self.qm_method}.{call_name()} ) Data not found: no Atom in basis! {self.basis_set}")
+            # TODO : Error messsage must be changed after test
+            error_message = "Data not found: Atom {itype} with basis!"
+            error_vars = f"basis_set = {self.basis_set}"
+            raise KeyError (f"( {self.qm_method}.{call_name()} ) {error_message} ( {error_vars} )")
 
-        if (self.version != "7.0"):
-            raise ValueError (f"( {self.qm_prog}.{call_name()} ) Other version not implemented! {self.version}")
->>>>>>> 81024426
+        if (isinstance(self.version, str)):
+            if (self.version != "7.0"):
+                error_message = "Other versions not implemented!"
+                error_vars = f"version = {self.version}"
+                raise ValueError (f"( {self.qm_method}.{call_name()} ) {error_message} ( {error_vars} )")
+        else:
+            error_message = "Type of version must be string!"
+            error_vars = f"version = {self.version}"
+            raise TypeError (f"( {self.qm_method}.{call_name()} ) {error_message} ( {error_vars} )")
